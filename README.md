# Mojom Language Support

<<<<<<< HEAD
This repository provides language supports for [Mojom IDL](https://chromium.googlesource.com/chromium/src/+/master/mojo/public/tools/bindings/README.md).
=======
A [language server](https://microsoft.github.io/language-server-protocol/specification) implementation for [Mojom IDL](https://chromium.googlesource.com/chromium/src/+/master/mojo/public/tools/bindings/README.md). It supports:
>>>>>>> ef3feb53

- [mojom-lsp-server](./server/README.md)
- [vscode-mojom-idl](./vscode-mojom-idl/README.md)

<<<<<<< HEAD
=======
mojom-lsp is tested on Visual Studio Code with [vscode-mojom-idl](./vscode-mojom-idl/README.md) extension and Emacs with [eglot](https://github.com/joaotavora/eglot).

## Setup

mojom-lsp is at an early stage of development and you need to build it from source. mojom-lsp requires stable Rust to build.

```sh
$ cargo build --release -p mojom-lsp-server
```

The server will be generated as `target/release/mojom-lsp-server`. Copy the binary into your `$PATH`, or add `target/release` to your `$PATH`.

## Editor settings

mojom-lsp assumes that your LSP client sends `rootUri` in the `initialize` request. `rootUri` should be a path that contains the `src` directory of your Chromium working directory.

## Syntax highlighting

mojom-lsp itself doesn't provide syntax highlighting for now. You need to configure your editor to get syntax highlighting.

### VSCode

Use [vscode-mojom-idl](./vscode-mojom-idl) extension.

### Vim

The Chromium repository provides basic [mojom](https://chromium.googlesource.com/chromium/src.git/+/refs/heads/master/tools/vim/mojom/) support.

### Emacs

An easy way to get syntax highliting is to use `define-generic-mode` like below:

```lisp
;; Mojom
(require 'generic)
(define-generic-mode mojom-mode
  ;; comments
  '("//" ("/*" . "*/"))
  ;; keywords
  '("module" "import" "struct" "union" "enum" "interface")
  ;; font-locks
  nil
  ;; auto-mode
  nil
  ;; hooks
  nil
  "Major mode for mojom")
(add-to-list 'auto-mode-alist '("\\.mojom$" . mojom-mode))
```

>>>>>>> ef3feb53
## License

Apache-2.0

## Contributing

See [CONTRIBUTING.md](CONTRIBUTING.md) file.

## Disclaimer

This is not an officially supported Google product.<|MERGE_RESOLUTION|>--- conflicted
+++ resolved
@@ -1,67 +1,10 @@
 # Mojom Language Support
 
-<<<<<<< HEAD
-This repository provides language supports for [Mojom IDL](https://chromium.googlesource.com/chromium/src/+/master/mojo/public/tools/bindings/README.md).
-=======
-A [language server](https://microsoft.github.io/language-server-protocol/specification) implementation for [Mojom IDL](https://chromium.googlesource.com/chromium/src/+/master/mojo/public/tools/bindings/README.md). It supports:
->>>>>>> ef3feb53
+This repository provides language support for [Mojom IDL](https://chromium.googlesource.com/chromium/src/+/master/mojo/public/tools/bindings/README.md).
 
-- [mojom-lsp-server](./server/README.md)
+- [mojom-lsp-server](./mojom-lsp-server/README.md)
 - [vscode-mojom-idl](./vscode-mojom-idl/README.md)
 
-<<<<<<< HEAD
-=======
-mojom-lsp is tested on Visual Studio Code with [vscode-mojom-idl](./vscode-mojom-idl/README.md) extension and Emacs with [eglot](https://github.com/joaotavora/eglot).
-
-## Setup
-
-mojom-lsp is at an early stage of development and you need to build it from source. mojom-lsp requires stable Rust to build.
-
-```sh
-$ cargo build --release -p mojom-lsp-server
-```
-
-The server will be generated as `target/release/mojom-lsp-server`. Copy the binary into your `$PATH`, or add `target/release` to your `$PATH`.
-
-## Editor settings
-
-mojom-lsp assumes that your LSP client sends `rootUri` in the `initialize` request. `rootUri` should be a path that contains the `src` directory of your Chromium working directory.
-
-## Syntax highlighting
-
-mojom-lsp itself doesn't provide syntax highlighting for now. You need to configure your editor to get syntax highlighting.
-
-### VSCode
-
-Use [vscode-mojom-idl](./vscode-mojom-idl) extension.
-
-### Vim
-
-The Chromium repository provides basic [mojom](https://chromium.googlesource.com/chromium/src.git/+/refs/heads/master/tools/vim/mojom/) support.
-
-### Emacs
-
-An easy way to get syntax highliting is to use `define-generic-mode` like below:
-
-```lisp
-;; Mojom
-(require 'generic)
-(define-generic-mode mojom-mode
-  ;; comments
-  '("//" ("/*" . "*/"))
-  ;; keywords
-  '("module" "import" "struct" "union" "enum" "interface")
-  ;; font-locks
-  nil
-  ;; auto-mode
-  nil
-  ;; hooks
-  nil
-  "Major mode for mojom")
-(add-to-list 'auto-mode-alist '("\\.mojom$" . mojom-mode))
-```
-
->>>>>>> ef3feb53
 ## License
 
 Apache-2.0
